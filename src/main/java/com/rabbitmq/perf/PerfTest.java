--- conflicted
+++ resolved
@@ -405,11 +405,8 @@
         options.addOption(new Option("P", "publishing-interval",true, "publishing interval in seconds (opposite of producer rate limit)"));
         options.addOption(new Option("prsd", "producer-random-start-delay",true, "max random delay in seconds to start producers"));
         options.addOption(new Option("pst", "producer-scheduler-threads",true, "number of threads to use when using --publishing-interval"));
-<<<<<<< HEAD
-=======
         options.addOption(new Option("niot", "nio-threads",true, "number of NIO threads to use"));
         options.addOption(new Option("niotp", "nio-thread-pool",true, "size of NIO thread pool, should be slightly higher than number of NIO threads"));
->>>>>>> 2d3c1642
         return options;
     }
 
